--- conflicted
+++ resolved
@@ -49,11 +49,7 @@
     "pytest-cov>=6.1.1",
     "pyupgrade>=3.20.0",
     "requests-mock>=1.12.1",
-<<<<<<< HEAD
     "setuptools-scm>=8.3.1",
-=======
-    "setuptools-scm[toml]>=8.3.1",
->>>>>>> be0e94dc
     "splitter-mr",
     "twine>=6.1.0",
     "wheel>=0.45.1",
