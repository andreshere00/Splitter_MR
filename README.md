--- conflicted
+++ resolved
@@ -29,15 +29,7 @@
 > 
 > **Check out the updated documentation, new examples, and join us in making text splitting and document parsing easier than ever!**
 >
-<<<<<<< HEAD
-<<<<<<< HEAD
-> **Version 1.0.1 released - `KeywordSplitter`**
-=======
 > **Version 1.0.1 released** - `KeywordSplitter`
->>>>>>> d8ec823 (docs: add new documentation examples for KeywordSplitter)
-=======
-> **Version 1.0.1 released** - `KeywordSplitter`
->>>>>>> 82c0cc22
 >
 > This Splitter allows to divide text based on specific regex patterns or keywords. See documentation [**here**](https://andreshere00.github.io/Splitter_MR/api_reference/splitter/#keywordsplitter).
 
